--- conflicted
+++ resolved
@@ -52,16 +52,6 @@
           action='store_true',
           help='Set this option if you want to use basic, platform-agnostic networking.')
 
-<<<<<<< HEAD
-AddOption('--prefix',
-          dest='prefix',
-          default='/usr/local',
-          type='string',
-          nargs=1,
-          action='store',
-          help='installation prefix')
-          
-=======
 AddOption('--install-library-path',
           dest='install_library_path',
           default='/usr/local/lib',
@@ -74,7 +64,6 @@
           action='store',
           help='The header install path. Defaults to /usr/local/include.')
 
->>>>>>> dc70faf4
 import os, sys
 
 if GetOption('use_m32'):
@@ -198,14 +187,6 @@
     dynb = env.SharedLibrary( "bson" , bSharedObjs )
 
 # ---- Install ----
-<<<<<<< HEAD
-prefix = env.GetOption("prefix")
-
-env.Alias("install", env.Install(os.path.join(prefix, "lib"), [dynm[0] , dynb[0], m[0], b[0] ]))
-env.Alias("install", env.Install(os.path.join(prefix, "include"), headers))
-
-env.Command("uninstall", None, Delete(FindInstalledFiles()))
-=======
 if os.sys.platform == "darwin":
     shared_obj_suffix = "dylib"
 else:
@@ -270,7 +251,6 @@
 env.Alias("install", [], [install_shared_libraries, install_headers] )
 
 env.Command("uninstall", [], uninstall_shared_libraries)
->>>>>>> dc70faf4
 
 env.Default( env.Alias( "sharedlib" , [ dynm[0] , dynb[0] ] ) )
 env.AlwaysBuild("install")
